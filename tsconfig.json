--- conflicted
+++ resolved
@@ -108,22 +108,13 @@
   "include": [ "*.ts" ],
   "exclude": [],
   "references": [
-<<<<<<< HEAD
-    {"path": "./package/logger"},
-    {"path": "./package/file-storage"},
-    {"path": "./package/fetch"},
-    {"path": "./package/signal"},
-    {"path": "./package/router"},
-    {"path": "./package/i18n"},
-    {"path": "./package/math"},
-=======
     {"path": "./packages/core/logger"},
+    {"path": "./packages/core/file-storage"},
     {"path": "./packages/core/fetch"},
     {"path": "./packages/core/signal"},
     {"path": "./packages/core/router"},
     {"path": "./packages/core/i18n"},
     {"path": "./packages/core/math"},
->>>>>>> de43766c
     {"path": "./demo"},
   ]
 }