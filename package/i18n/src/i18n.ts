--- conflicted
+++ resolved
@@ -1,15 +1,11 @@
 import {logger, _localize, configuration} from './core';
-<<<<<<< HEAD
-import {localChangeSignal} from './signal';
+import {localChangeSignal, l10nResourceChangeSignal} from './signal';
 
-import type {I18nOptions} from './type';
-=======
-import {localChangeSignal, l10nResourceChangeSignal} from './signal';
 import type {I18nOptions, Local} from './type';
 
 export {localChangeSignal, l10nResourceChangeSignal};
+
 export type {Local};
->>>>>>> 6aa9d193
 
 /**
  * Initial and config the internationalization.
