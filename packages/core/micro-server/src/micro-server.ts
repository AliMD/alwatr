import {createServer} from 'http';

import {alwatrRegisteredList, createLogger} from '@alwatr/logger';

import {corsHelper} from './middleware/cors-helpers.js';

import type {Methods, ReplyContent, ResponseOptions} from './type.js';
import type {IncomingMessage, ServerResponse} from 'http';

alwatrRegisteredList.push({
  name: '@alwatr/micro-server',
  version: '{{ALWATR_VERSION}}',
});

export class AlwatrMicroServer {
  protected logger = createLogger(`micro-server:${this.port}`);
  protected server = createServer(this.handleRequest);

  constructor(protected port: number, autoListen = true, public options?: ResponseOptions) {
    this.logger.logMethodArgs('new', {port, listen: autoListen});
    this.server = createServer(this.handleRequest.bind(this));

    this.server.on('error', (err: NodeJS.ErrnoException) => {
      this.logger.accident(
          'server.onError',
          'http_server_catch_error',
          'HTTP server catch an error',
          {
            errCode: err.code,
            errMessage: err.message,
          },
      );

      if (err.code === 'EADDRINUSE') {
        this.logger.logOther('Address in use, retrying...');
        setTimeout(() => {
          this.server.close();
          this.listen();
        }, 1000);
      }
    });

    this.server.on('clientError', (err: NodeJS.ErrnoException, socket) => {
      this.logger.accident(
          'server.clientError',
          'http_server_catch_client_error',
          'HTTP server catch a client error',
          {
            errCode: err.code,
            errMessage: err.message,
          },
      );
      socket.end('HTTP/1.1 400 Bad Request\r\n\r\n');
    });

    if (autoListen) this.listen();

    this.route('get', '/health', async (connection) => {
      const body = 'ok';
      connection.serverResponse.writeHead(200, {
        'Content-Length': body.length,
        'Content-Type': 'plain/text',
        'Server': 'Alwatr MicroServer',
      });
      connection.serverResponse.end(body);
    });
  }

  listen(): void {
    this.logger.logMethod('listen');
    this.server.listen(this.port, '0.0.0.0', () => {
      this.logger.logOther(`listening on 0.0.0.0:${this.port}`);
    });
  }

  // prettier-ignore
  protected middlewareList: Record<string, Record<string, (connection: AlwatrConnection) => void | Promise<void>>> = {
    all: {},
  };

  protected async handleRequest(
      incomingMessage: IncomingMessage,
      serverResponse: ServerResponse,
  ): Promise<void> {
    this.logger.logMethod('handleRequest');
    if (incomingMessage.url == null) {
      this.logger.accident(
          'handleRequest',
          'http_server_url_undefined',
          'incomingMessage.url is undefined',
      );
      return;
    }

    const connection = new AlwatrConnection(incomingMessage, serverResponse, this.options);
    const route = connection.url.pathname;
    const method = connection.incomingMessage.method?.toLowerCase();

    // TODO: handled open remained connections.
    try {
      if (typeof this.middlewareList.all?.[route] === 'function') {
        await this.middlewareList.all[route](connection);
      } else if (method != null && typeof this.middlewareList[method]?.[route] === 'function') {
        await this.middlewareList[method][route](connection);
      } else {
        connection.reply({
          ok: false,
          statusCode: 404,
          errorCode: 'not_found',
          data: {method, route},
        });
      }
    } catch (err) {
      this.logger.error('handleRequest', 'http_server_error_500', err, {method, route});
    }
  }

  route(method: Methods, route: string, middleware: (connection: AlwatrConnection) => void): void {
    this.logger.logMethodArgs('route', {method, route});
    if (typeof this.middlewareList[method]?.[route] === 'function') {
      this.logger.accident('route', 'route_already_exists', 'Route already exists', {
        method,
        route,
      });
      throw new Error('route_already_exists');
    }

    if (this.middlewareList[method] == null) {
      this.middlewareList[method] = {};
    }

    this.middlewareList[method][route] = middleware;
  }
}

export class AlwatrConnection {
  static versionPattern = new RegExp('^/v[0-9]+');

  url = new URL(
    // eslint-disable-next-line @typescript-eslint/no-non-null-assertion
    this.incomingMessage.url!.replace(AlwatrConnection.versionPattern, ''),
    'http://0.0.0.0',
  );
  protected logger = createLogger(`connection`);

  readonly body = this._getRequestBody();

  constructor(
    public incomingMessage: IncomingMessage,
    public serverResponse: ServerResponse,
    public options?: ResponseOptions,
  ) {
    this.logger.logMethodArgs('new', {method: incomingMessage.method, url: incomingMessage.url});
  }

  protected async _getRequestBody(): Promise<string> {
    let body = '';

    this.incomingMessage.on('data', (chunk: unknown) => {
      body += chunk;
    });

    await new Promise((resolve) => this.incomingMessage.once('end', resolve));

    return body;
  }

  async requireJsonBody<Type extends Record<string, unknown>>(): Promise<Type | void> {
    // if request content type is json, parse the body
    const body = await this.body;

    if (body.length === 0) {
      return this.reply({
        ok: false,
        statusCode: 400,
        errorCode: 'require_body',
      });
    }

    try {
      return JSON.parse(body) as Type;
    } catch (err) {
      return this.reply({
        ok: false,
        statusCode: 400,
        errorCode: 'invalid_json',
      });
    }
  }

  reply(content: ReplyContent): void {
    this.logger.logMethodArgs('reply', {content});

    if (this.serverResponse.headersSent) {
      this.logger.accident('reply', 'http_header_sent', 'Response headers already sent');
      return;
    }

    let body = '';
    try {
      body = JSON.stringify(content);
    } catch {
      this.logger.accident('responseData', 'data_stringify_failed', 'JSON.stringify(data) failed!');
      return this.reply(
        content.ok === false ?
          {
            ok: false,
            statusCode: content.statusCode,
            errorCode: content.errorCode,
          } :
          {
            ok: false,
            statusCode: 500,
            errorCode: 'data_stringify_failed',
          },
      );
    }

<<<<<<< HEAD
    if (this.options?.corsHelper !== undefined) {
      corsHelper(this.serverResponse, this.options?.corsHelper);
    }

    this.serverResponse.writeHead(content.statusCode, {
=======
    this.serverResponse.writeHead(content.statusCode ?? 200, {
>>>>>>> 866f098b
      'Content-Length': body.length,
      'Content-Type': 'application/json',
      'Server': 'Alwatr MicroServer',
    });

    this.serverResponse.write(body, 'utf8', (error: NodeJS.ErrnoException | null | undefined) => {
      if (error != null) {
        this.logger.accident('reply', 'http_response_write_failed', 'Response write failed', {
          errCode: error.code,
          errMessage: error.message,
        });
      }
    });

    this.serverResponse.end();
  }
}<|MERGE_RESOLUTION|>--- conflicted
+++ resolved
@@ -216,15 +216,11 @@
       );
     }
 
-<<<<<<< HEAD
     if (this.options?.corsHelper !== undefined) {
       corsHelper(this.serverResponse, this.options?.corsHelper);
     }
 
-    this.serverResponse.writeHead(content.statusCode, {
-=======
     this.serverResponse.writeHead(content.statusCode ?? 200, {
->>>>>>> 866f098b
       'Content-Length': body.length,
       'Content-Type': 'application/json',
       'Server': 'Alwatr MicroServer',
